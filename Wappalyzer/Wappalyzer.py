import aiohttp
import asyncio
import json
import logging
import pkg_resources
import re
import requests
import warnings

from bs4 import BeautifulSoup
from typing import Union

logger = logging.getLogger(name=__name__)


class WappalyzerError(Exception):
    """
    Raised for fatal Wappalyzer errors.
    """
    pass


class WebPage:
    """
    Simple representation of a web page, decoupled
    from any particular HTTP library's API.
    """

    def __init__(self, url, html, headers):
        """
        Initialize a new WebPage object.

        Parameters
        ----------

        url : str
            The web page URL.
        html : str
            The web page content (HTML)
        headers : dict
            The HTTP response headers
        """
        self.url = url
        self.html = html
        self.headers = headers
        
        try:
            list(self.headers.keys())
        except AttributeError:
            raise ValueError("Headers must be a dictionary-like object")

        self._parse_html()

    def _parse_html(self):
        """
        Parse the HTML with BeautifulSoup to find <script> and <meta> tags.
        """
        self.parsed_html = soup = BeautifulSoup(self.html, 'lxml')
        self.scripts = [script['src'] for script in
                        soup.findAll('script', src=True)]
        self.meta = {
            meta['name'].lower():
                meta['content'] for meta in soup.findAll(
                    'meta', attrs=dict(name=True, content=True))
        }


    @classmethod
    def new_from_url(cls, url: str, verify: bool = True, timeout: Union[int, float] = 2.5):
        """
        Constructs a new WebPage object for the URL,
        using the `requests` module to fetch the HTML.

        Parameters
        ----------

        url : str
        verify: bool
        """
<<<<<<< HEAD
        response = requests.get(url, verify=verify, timeout=timeout)
=======

        url = url.split('#', 1)[0]
        response = requests.get(url, verify=verify, timeout=2.5)
>>>>>>> 8f90aa40
        return cls.new_from_response(response)

    @classmethod
    async def new_from_url_async(cls, url: str, verify: bool = True, timeout: Union[int, float] = 2.5,
                                 aiohttp_client_session: aiohttp.ClientSession = None):
        """
        Same as new_from_url only Async.

        Constructs a new WebPage object for the URL,
        using the `aiohttp` module to fetch the HTML.

        Parameters
        ----------

        url : str
        verify: bool
        """

        if not aiohttp_client_session:
            connector = aiohttp.TCPConnector(ssl=verify)
            aiohttp_client_session = aiohttp.ClientSession(connector=connector)

        async with aiohttp_client_session.get(url, timeout=timeout) as response:
            return await cls.new_from_response_async(response)

    @classmethod
    def new_from_response(cls, response):
        """
        Constructs a new WebPage object for the response,
        using the `BeautifulSoup` module to parse the HTML.

        Parameters
        ----------

        response : requests.Response object
        """
        return cls(response.url, html=response.text, headers=response.headers)

    @classmethod
    async def new_from_response_async(cls, response):
        """
        Constructs a new WebPage object for the response,
        using the `BeautifulSoup` module to parse the HTML.

        Parameters
        ----------

        response : aiohttp.ClientResponse¶ object
        """
        html = await response.text()
        return cls(response.url, html=html, headers=response.headers)


class Wappalyzer:
    """
    Python Wappalyzer driver.
    """

    def __init__(self, categories, technologies):
        """
        Initialize a new Wappalyzer instance.

        Parameters
        ----------

        categories : dict
            Map of category ids to names, as in technologies.json.
        technologies : dict
            Map of technology names to technology dicts, as in technologies.json.
        """
        self.categories = categories
        self.technologies = technologies

        #TODO
        for name, technology in list(self.technologies.items()):
            self._prepare_technology(technology)

    @classmethod
    def latest(cls, technologies_file=None):
        """
        Construct a Wappalyzer instance using a technologies db path passed in via
        technologies_file, or alternatively the default in data/technologies.json
        """
        if technologies_file:
            with open(technologies_file, 'r') as fd:
                obj = json.load(fd)
        else:
            obj = json.loads(pkg_resources.resource_string(__name__, "data/technologies.json"))

        return cls(categories=obj['categories'], technologies=obj['technologies'])

    def _prepare_technology(self, technology):
        """
        Normalize technology data, preparing it for the detection phase.
        """
        # Ensure these keys' values are lists
        for key in ['url', 'html', 'script', 'implies']:
            try:
                value = technology[key]
            except KeyError:
                technology[key] = []
            else:
                if not isinstance(value, list):
                    technology[key] = [value]

        # Ensure these keys exist
        for key in ['headers', 'meta']:
            try:
                value = technology[key]
            except KeyError:
<<<<<<< HEAD
                technology[key] = {}
=======
                app[key] = {}            
>>>>>>> 8f90aa40

        # Ensure the 'meta' key is a dict
        obj = technology['meta']
        if not isinstance(obj, dict):
<<<<<<< HEAD
            technology['meta'] = {'generator': obj}

        # Ensure keys are lowercase
        for key in ['headers', 'meta']:
            obj = technology[key]
            technology[key] = {k.lower(): v for k, v in list(obj.items())}
=======
            app['meta'] = { 'generator': obj }

        # Ensure keys are lowercase
        for key in ['headers', 'meta']:
            obj = app[key]
            app[key] = { k.lower(): v for k,v in obj.items() }
>>>>>>> 8f90aa40

        # Prepare regular expression patterns
        for key in ['url', 'html', 'script']:
            technology[key] = [self._prepare_pattern(pattern) for pattern in technology[key]]

        for key in ['headers', 'meta']:
            obj = technology[key]
            for name, pattern in list(obj.items()):
                obj[name] = self._prepare_pattern(obj[name])

    def _prepare_pattern(self, pattern):
        """
        Strip out key:value pairs from the pattern and compile the regular
        expression.
        """
        attrs = {}
        pattern = pattern.split('\\;')
<<<<<<< HEAD
        for index, expression in enumerate(pattern):
            if index == 0:
                attrs['string'] = expression
                try:
                    attrs['regex'] = re.compile(expression, re.I)
                except re.error as err:
                    warnings.warn(
                        "Caught '{error}' compiling regex: {regex}".format(error=err, regex=pattern)
=======
        for idx, expression in enumerate(pattern):
            if idx == 0:
                attrs['string'] = expression
                try:
                    attrs['regex'] = re.compile(expression, re.I)
                except re.error as e:
                    warnings.warn(
                        "Caught '{error}' compiling regex: {regex}"
                        .format(error=e, regex=regex)
>>>>>>> 8f90aa40
                    )
                    # regex that never matches:
                    # http://stackoverflow.com/a/1845097/413622
                    attrs['regex'] = re.compile(r'(?!x)x')
            else:
                attr = expression.split(':')
                if len(attr) > 1:
                    key = attr.pop(0)
                    attrs[str(key)] = ':'.join(attr)
        return attrs

<<<<<<< HEAD
    def _has_technology(self, technology, webpage):
=======
    def _has_app(self, app_name, app, webpage):
>>>>>>> 8f90aa40
        """
        Determine whether the web page matches the technology signature.
        """
<<<<<<< HEAD
        app = technology

        has_app = False
        # Search the easiest things first and save the full-text search of the
        # HTML for last

        for pattern in app['url']:
            if pattern['regex'].search(webpage.url):
                self._set_detected_app(app, 'url', pattern, webpage.url)

        for name, pattern in list(app['headers'].items()):
            if name in webpage.headers:
                content = webpage.headers[name]
                if pattern['regex'].search(content):
                    self._set_detected_app(app, 'headers', pattern, content, name)
                    has_app = True

        for pattern in technology['script']:
            for script in webpage.scripts:
                if pattern['regex'].search(script):
                    self._set_detected_app(app, 'script', pattern, script)
                    has_app = True

        for name, pattern in list(technology['meta'].items()):
            if name in webpage.meta:
                content = webpage.meta[name]
                if pattern['regex'].search(content):
                    self._set_detected_app(app, 'meta', pattern, content, name)
                    has_app = True

        for pattern in app['html']:
            if pattern['regex'].search(webpage.html):
                self._set_detected_app(app, 'html', pattern, webpage.html)
                has_app = True

        # Set total confidence
        if has_app:
            total = 0
            for index in app['confidence']:
                total += app['confidence'][index]
            app['confidenceTotal'] = total

        return has_app

    def _set_detected_app(self,app, app_type, pattern, value, key=''):
        """
        Store detected app.
=======
        hasApp = False
        # Search the easiest things first and save the full-text search of the HTML for last
        for pattern in app['url']:
            if pattern['regex'].search(webpage.url):
                self._set_detected_app(app_name, app, 'url', pattern, webpage.url)
                #return True
                hasApp = True

        for name, pattern in app['headers'].items():
            if name in webpage.headers:
                content = webpage.headers[name]
                if pattern['regex'].search(content):
                    self._set_detected_app(app_name, app, 'headers', pattern, content, name)
                    #return True
                    hasApp = True
                    
        for pattern in app['script']:
            for script in webpage.scripts:
                if pattern['regex'].search(script):
                    self._set_detected_app(app_name, app, 'script', pattern, script)
                    #return True
                    hasApp = True

        for name, pattern in app['meta'].items():
            if name in webpage.meta:
                content = webpage.meta[name]
                if pattern['regex'].search(content):
                    self._set_detected_app(app_name, app, 'meta', pattern, content, name)
                    #return True
                    hasApp = True

        for pattern in app['html']:
            if pattern['regex'].search(webpage.html):
                self._set_detected_app(app_name, app, 'html', pattern, webpage.html)
                #return True
                hasApp = True
        
        # Set total confidence
        if hasApp:
            total = 0
            for id in app['confidence']:
                total += app['confidence'][id]
            app['confidenceTotal'] = total

        return hasApp
    
    def _set_detected_app(self, app_name, app, type, pattern, value, key = ''):
        """
        Store detected app
        """
        app['detected'] = True
        
        # Set confidence level
        if key != '':
            key += ' '
        if 'confidence' not in app:
            app['confidence'] = {}
        if 'confidence' not in pattern:
            pattern['confidence'] = 100
        else:
            # Convert to int for easy adding later
            pattern['confidence'] = int(pattern['confidence'])
        app['confidence'][type + ' ' + key + pattern['string']] = pattern['confidence']
        
        # Detect version number
        if 'version' in pattern:
            allmatches = re.findall(pattern['regex'], value)
            for i, matches in enumerate(allmatches):
                version = pattern['version']
                # Check for a string to avoid enumerating the string
                if isinstance(matches, basestring):
                    matches = [(matches)]
                for idx, match in enumerate(matches):
                    # Parse ternary operator
                    ternary = re.search(re.compile('\\\\' + str(idx+1) + '\\?([^:]+):(.*)$', re.I), version)
                    if ternary and len(ternary.groups()) == 2 and ternary.group(1) is not None and ternary.group(2) is not None:
                        version = version.replace(ternary.group(0), ternary.group(1) if match != '' else ternary.group(2))
                    
                    # Replace back references
                    version = version.replace('\\' + str(idx+1), match);
                if version != '':
                    if 'versions' not in app:
                        app['versions'] = [version]
                    elif version not in app['versions']:
                        app['versions'].append(version)
            #self._set_app_version(app)
        return app_name

    def _set_app_version(self, app):
        """
		Resolve version number (find the longest version number that contains
        all shorter detected version numbers)
		"""
        if 'versions' not in app:
            return
        
        app['versions'] = sorted(app['versions'], cmp=_sort_app_versions)
        
    def _get_implied_apps(self, detected_apps):
>>>>>>> 8f90aa40
        """
        app['detected'] = True

        # Set confidence level
        if key != '':
            key += ' '
        if 'confidence' not in app:
            app['confidence'] = {}
        if 'confidence' not in pattern:
            pattern['confidence'] = 100
        else:
            # Convert to int for easy adding later
            pattern['confidence'] = int(pattern['confidence'])
        app['confidence'][app_type + ' ' + key + pattern['string']] = pattern['confidence']

        # Dectect version number
        if 'version' in pattern:
            allmatches = re.findall(pattern['regex'], value)
            for i, matches in enumerate(allmatches):
                version = pattern['version']
                
                # Check for a string to avoid enumerating the string
                if isinstance(matches, str):
                    matches = [(matches)]
                for index, match in enumerate(matches):
                    # Parse ternary operator
                    ternary = re.search(re.compile('\\\\' + str(index + 1) + '\\?([^:]+):(.*)$', re.I), version)
                    if ternary and len(ternary.groups()) == 2 and ternary.group(1) is not None and ternary.group(2) is not None:
                        version = version.replace(ternary.group(0), ternary.group(1) if match != ''
                                                  else ternary.group(2))

                    # Replace back references
                    version = version.replace('\\' + str(index + 1), match)
                if version != '':
                    if 'versions' not in app:
                        app['versions'] = [version]
                    elif version not in app['versions']:
                        app['versions'].append(version)
            self._set_app_version(app)

    def _set_app_version(self, app):
        """
        Resolve version number (find the longest version number that contains all shorter detected version numbers).
        """
        if 'versions' not in app:
            return
                
        app['versions'] = sorted(app['versions'], key=self._cmp_to_key(self._sort_app_versions))

    def _get_implied_technologies(self, detected_technologies):
        """
        Get the set of technologies implied by `detected_technologies`.
        """
        def __get_implied_technologies(technologies):
            _implied_technologies = set()
            for tech in technologies:
                try:
                    _implied_technologies.update(set(self.technologies[tech]['implies']))
                except KeyError:
                    pass
            return _implied_technologies

        implied_technologies = __get_implied_technologies(detected_technologies)
        all_implied_technologies = set()

        # Descend recursively until we've found all implied technologies
        while not all_implied_technologies.issuperset(implied_technologies):
            all_implied_technologies.update(implied_technologies)
            implied_technologies = __get_implied_technologies(all_implied_technologies)

        return all_implied_technologies

    def get_categories(self, tech_name):
        """
        Returns a list of the categories for an technology name.
        """
        cat_nums = self.technologies.get(tech_name, {}).get("cats", [])
        cat_names = [self.categories.get(str(cat_num), "").get("name", "")
                     for cat_num in cat_nums]

        return cat_names
        
    def get_versions(self, app_name):
        """
        Returns a list of the disovered versions for an app name.
        """
        return [] if 'versions' not in self.apps[app_name] else self.apps[app_name]['versions']

    def get_confidence(self, app_name):
        """
        Returns the total confidence for an app name.
        """
        return [] if 'confidenceTotal' not in self.apps[app_name] else self.apps[app_name]['confidenceTotal']

    def get_versions(self, app_name):
        """
        Retuns a list of the discovered versions for an app name.
        """
        return [] if 'versions' not in self.technologies[app_name] else self.technologies[app_name]['versions']

    def get_confidence(self, app_name):
        """
        Returns the total confidence for an app name.
        """
        return [] if 'confidenceTotal' not in self.technologies[app_name] else self.technologies[app_name]['confidenceTotal']

    def analyze(self, webpage):
        """
        Return a list of technologylications that can be detected on the web page.
        """
<<<<<<< HEAD
        detected_technologies = set()

        for tech_name, technology in list(self.technologies.items()):
            if self._has_technology(technology, webpage):
                detected_technologies.add(tech_name)

        detected_technologies |= self._get_implied_technologies(detected_technologies)
=======
        detected_apps = set()
        detected_apps_with_versions = set()

        # Check for app
        for app_name, app in self.apps.items():
            if self._has_app(app_name, app, webpage):
                detected_apps.add(app_name)

        # Add implied apps
        detected_apps |= self._get_implied_apps(detected_apps)
>>>>>>> 8f90aa40

        return detected_technologies

    def analyze_with_versions(self, webpage):
        """
        Return a list of applications and versions that can be detected on the web page.
        """
        detected_apps = self.analyze(webpage)
        versioned_apps = {}

        for app_name in detected_apps:
            versions = self.get_versions(app_name)
            versioned_apps[app_name] = {"versions": versions}

        return versioned_apps

    def analyze_with_categories(self, webpage):
        """
        Return a list of technologies and categories that can be detected on the web page.
        """
        detected_technologies = self.analyze(webpage)
        categorised_technologies = {}

        for tech_name in detected_technologies:
            cat_names = self.get_categories(tech_name)
            categorised_technologies[tech_name] = {"categories": cat_names}

        return categorised_technologies

    def analyze_with_versions_and_categories(self, webpage):
        versioned_apps = self.analyze_with_versions(webpage)
        versioned_and_categorised_apps = versioned_apps

        for app_name in versioned_apps:
            cat_names = self.get_categories(app_name)
            versioned_and_categorised_apps[app_name]["categories"] = cat_names

        return versioned_and_categorised_apps

    def _sort_app_versions(self, version_a, version_b):
        return len(version_a) - len(version_b)

    def _cmp_to_key(self, mycmp):
        """
        Convert a cmp= function into a key= function
        """

<<<<<<< HEAD
        # https://docs.python.org/3/howto/sorting.html
        class CmpToKey:
            def __init__(self, obj, *args):
                self.obj = obj
            def __lt__(self, other):
                return mycmp(self.obj, other.obj) < 0
            def __gt__(self, other):
                return mycmp(self.obj, other.obj) > 0
            def __eq__(self, other):
                return mycmp(self.obj, other.obj) == 0
            def __le__(self, other):
                return mycmp(self.obj, other.obj) <= 0
            def __ge__(self, other):
                return mycmp(self.obj, other.obj) >= 0
            def __ne__(self, other):
                return mycmp(self.obj, other.obj) != 0

        return CmpToKey
=======
        return categorised_apps


        
def _sort_app_versions(a, b):
    return len(a) - len(b)
>>>>>>> 8f90aa40
<|MERGE_RESOLUTION|>--- conflicted
+++ resolved
@@ -77,13 +77,8 @@
         url : str
         verify: bool
         """
-<<<<<<< HEAD
+        # Why "url = url.split('#', 1)[0]" ?
         response = requests.get(url, verify=verify, timeout=timeout)
-=======
-
-        url = url.split('#', 1)[0]
-        response = requests.get(url, verify=verify, timeout=2.5)
->>>>>>> 8f90aa40
         return cls.new_from_response(response)
 
     @classmethod
@@ -194,30 +189,17 @@
             try:
                 value = technology[key]
             except KeyError:
-<<<<<<< HEAD
                 technology[key] = {}
-=======
-                app[key] = {}            
->>>>>>> 8f90aa40
 
         # Ensure the 'meta' key is a dict
         obj = technology['meta']
         if not isinstance(obj, dict):
-<<<<<<< HEAD
             technology['meta'] = {'generator': obj}
 
         # Ensure keys are lowercase
         for key in ['headers', 'meta']:
             obj = technology[key]
             technology[key] = {k.lower(): v for k, v in list(obj.items())}
-=======
-            app['meta'] = { 'generator': obj }
-
-        # Ensure keys are lowercase
-        for key in ['headers', 'meta']:
-            obj = app[key]
-            app[key] = { k.lower(): v for k,v in obj.items() }
->>>>>>> 8f90aa40
 
         # Prepare regular expression patterns
         for key in ['url', 'html', 'script']:
@@ -235,7 +217,6 @@
         """
         attrs = {}
         pattern = pattern.split('\\;')
-<<<<<<< HEAD
         for index, expression in enumerate(pattern):
             if index == 0:
                 attrs['string'] = expression
@@ -243,18 +224,8 @@
                     attrs['regex'] = re.compile(expression, re.I)
                 except re.error as err:
                     warnings.warn(
-                        "Caught '{error}' compiling regex: {regex}".format(error=err, regex=pattern)
-=======
-        for idx, expression in enumerate(pattern):
-            if idx == 0:
-                attrs['string'] = expression
-                try:
-                    attrs['regex'] = re.compile(expression, re.I)
-                except re.error as e:
-                    warnings.warn(
-                        "Caught '{error}' compiling regex: {regex}"
-                        .format(error=e, regex=regex)
->>>>>>> 8f90aa40
+                        "Caught '{error}' compiling regex: {regex}".format(
+                            error=err, regex=pattern)
                     )
                     # regex that never matches:
                     # http://stackoverflow.com/a/1845097/413622
@@ -266,15 +237,10 @@
                     attrs[str(key)] = ':'.join(attr)
         return attrs
 
-<<<<<<< HEAD
     def _has_technology(self, technology, webpage):
-=======
-    def _has_app(self, app_name, app, webpage):
->>>>>>> 8f90aa40
         """
         Determine whether the web page matches the technology signature.
         """
-<<<<<<< HEAD
         app = technology
 
         has_app = False
@@ -322,107 +288,6 @@
     def _set_detected_app(self,app, app_type, pattern, value, key=''):
         """
         Store detected app.
-=======
-        hasApp = False
-        # Search the easiest things first and save the full-text search of the HTML for last
-        for pattern in app['url']:
-            if pattern['regex'].search(webpage.url):
-                self._set_detected_app(app_name, app, 'url', pattern, webpage.url)
-                #return True
-                hasApp = True
-
-        for name, pattern in app['headers'].items():
-            if name in webpage.headers:
-                content = webpage.headers[name]
-                if pattern['regex'].search(content):
-                    self._set_detected_app(app_name, app, 'headers', pattern, content, name)
-                    #return True
-                    hasApp = True
-                    
-        for pattern in app['script']:
-            for script in webpage.scripts:
-                if pattern['regex'].search(script):
-                    self._set_detected_app(app_name, app, 'script', pattern, script)
-                    #return True
-                    hasApp = True
-
-        for name, pattern in app['meta'].items():
-            if name in webpage.meta:
-                content = webpage.meta[name]
-                if pattern['regex'].search(content):
-                    self._set_detected_app(app_name, app, 'meta', pattern, content, name)
-                    #return True
-                    hasApp = True
-
-        for pattern in app['html']:
-            if pattern['regex'].search(webpage.html):
-                self._set_detected_app(app_name, app, 'html', pattern, webpage.html)
-                #return True
-                hasApp = True
-        
-        # Set total confidence
-        if hasApp:
-            total = 0
-            for id in app['confidence']:
-                total += app['confidence'][id]
-            app['confidenceTotal'] = total
-
-        return hasApp
-    
-    def _set_detected_app(self, app_name, app, type, pattern, value, key = ''):
-        """
-        Store detected app
-        """
-        app['detected'] = True
-        
-        # Set confidence level
-        if key != '':
-            key += ' '
-        if 'confidence' not in app:
-            app['confidence'] = {}
-        if 'confidence' not in pattern:
-            pattern['confidence'] = 100
-        else:
-            # Convert to int for easy adding later
-            pattern['confidence'] = int(pattern['confidence'])
-        app['confidence'][type + ' ' + key + pattern['string']] = pattern['confidence']
-        
-        # Detect version number
-        if 'version' in pattern:
-            allmatches = re.findall(pattern['regex'], value)
-            for i, matches in enumerate(allmatches):
-                version = pattern['version']
-                # Check for a string to avoid enumerating the string
-                if isinstance(matches, basestring):
-                    matches = [(matches)]
-                for idx, match in enumerate(matches):
-                    # Parse ternary operator
-                    ternary = re.search(re.compile('\\\\' + str(idx+1) + '\\?([^:]+):(.*)$', re.I), version)
-                    if ternary and len(ternary.groups()) == 2 and ternary.group(1) is not None and ternary.group(2) is not None:
-                        version = version.replace(ternary.group(0), ternary.group(1) if match != '' else ternary.group(2))
-                    
-                    # Replace back references
-                    version = version.replace('\\' + str(idx+1), match);
-                if version != '':
-                    if 'versions' not in app:
-                        app['versions'] = [version]
-                    elif version not in app['versions']:
-                        app['versions'].append(version)
-            #self._set_app_version(app)
-        return app_name
-
-    def _set_app_version(self, app):
-        """
-		Resolve version number (find the longest version number that contains
-        all shorter detected version numbers)
-		"""
-        if 'versions' not in app:
-            return
-        
-        app['versions'] = sorted(app['versions'], cmp=_sort_app_versions)
-        
-    def _get_implied_apps(self, detected_apps):
->>>>>>> 8f90aa40
         """
         app['detected'] = True
 
@@ -533,7 +398,6 @@
         """
         Return a list of technologylications that can be detected on the web page.
         """
-<<<<<<< HEAD
         detected_technologies = set()
 
         for tech_name, technology in list(self.technologies.items()):
@@ -541,18 +405,6 @@
                 detected_technologies.add(tech_name)
 
         detected_technologies |= self._get_implied_technologies(detected_technologies)
-=======
-        detected_apps = set()
-        detected_apps_with_versions = set()
-
-        # Check for app
-        for app_name, app in self.apps.items():
-            if self._has_app(app_name, app, webpage):
-                detected_apps.add(app_name)
-
-        # Add implied apps
-        detected_apps |= self._get_implied_apps(detected_apps)
->>>>>>> 8f90aa40
 
         return detected_technologies
 
@@ -600,7 +452,6 @@
         Convert a cmp= function into a key= function
         """
 
-<<<<<<< HEAD
         # https://docs.python.org/3/howto/sorting.html
         class CmpToKey:
             def __init__(self, obj, *args):
@@ -618,12 +469,4 @@
             def __ne__(self, other):
                 return mycmp(self.obj, other.obj) != 0
 
-        return CmpToKey
-=======
-        return categorised_apps
-
-
-        
-def _sort_app_versions(a, b):
-    return len(a) - len(b)
->>>>>>> 8f90aa40
+        return CmpToKey