import aiohttp
import asyncio
import json
import logging
import pkg_resources
import re
import requests
import warnings

from bs4 import BeautifulSoup
from typing import Union

logger = logging.getLogger(name=__name__)


class WappalyzerError(Exception):
    """
    Raised for fatal Wappalyzer errors.
    """
    pass


class WebPage:
    """
    Simple representation of a web page, decoupled
    from any particular HTTP library's API.
    """

    def __init__(self, url, html, headers):
        """
        Initialize a new WebPage object.

        Parameters
        ----------

        url : str
            The web page URL.
        html : str
            The web page content (HTML)
        headers : dict
            The HTTP response headers
        """
        self.url = url
        self.html = html
        self.headers = headers
        
        try:
            list(self.headers.keys())
        except AttributeError:
            raise ValueError("Headers must be a dictionary-like object")

        self._parse_html()

    def _parse_html(self):
        """
        Parse the HTML with BeautifulSoup to find <script> and <meta> tags.
        """
        self.parsed_html = soup = BeautifulSoup(self.html, 'lxml')
        self.scripts = [script['src'] for script in
                        soup.findAll('script', src=True)]
        self.meta = {
            meta['name'].lower():
                meta['content'] for meta in soup.findAll(
                    'meta', attrs=dict(name=True, content=True))
        }


    @classmethod
    def new_from_url(cls, url: str, verify: bool = True, timeout: Union[int, float] = 10):
        """
        Constructs a new WebPage object for the URL,
        using the `requests` module to fetch the HTML.

        Parameters
        ----------

        url : str  
        verify: bool  
        timeout: int, float  
        """
        response = requests.get(url, verify=verify, timeout=timeout)
        return cls.new_from_response(response)

    @classmethod
    async def new_from_url_async(cls, url: str, verify: bool = True, timeout: Union[int, float] = 2.5,
                                 aiohttp_client_session: aiohttp.ClientSession = None):
        """
        Same as new_from_url only Async.

        Constructs a new WebPage object for the URL,
        using the `aiohttp` module to fetch the HTML.

        Parameters
        ----------

        url : str
        verify: bool
        """

        if not aiohttp_client_session:
            connector = aiohttp.TCPConnector(ssl=verify)
            aiohttp_client_session = aiohttp.ClientSession(connector=connector)

        async with aiohttp_client_session.get(url, timeout=timeout) as response:
            return await cls.new_from_response_async(response)

    @classmethod
    def new_from_response(cls, response):
        """
        Constructs a new WebPage object for the response,
        using the `BeautifulSoup` module to parse the HTML.

        Parameters
        ----------

        response : requests.Response object
        """
        return cls(response.url, html=response.text, headers=response.headers)

    @classmethod
    async def new_from_response_async(cls, response):
        """
        Constructs a new WebPage object for the response,
        using the `BeautifulSoup` module to parse the HTML.

        Parameters
        ----------

        response : aiohttp.ClientResponse¶ object
        """
<<<<<<< HEAD
        html = await response.text() 
        return cls(str(response.url), html=html, headers=response.headers)
=======
        html = await response.text()
        return cls(response.url, html=html, headers=response.headers)
>>>>>>> 992d7865


class Wappalyzer:
    """
    Python Wappalyzer driver.
    """

    def __init__(self, categories, technologies):
        """
        Initialize a new Wappalyzer instance.

        Parameters
        ----------

        categories : dict
            Map of category ids to names, as in technologies.json.
        technologies : dict
            Map of technology names to technology dicts, as in technologies.json.
        """
        self.categories = categories
        self.technologies = technologies

        #TODO
        for name, technology in list(self.technologies.items()):
            self._prepare_technology(technology)

    @classmethod
    def latest(cls, technologies_file=None):
        """
        Construct a Wappalyzer instance using a technologies db path passed in via
        technologies_file, or alternatively the default in data/technologies.json
        """
        if technologies_file:
            with open(technologies_file, 'r') as fd:
                obj = json.load(fd)
        else:
            obj = json.loads(pkg_resources.resource_string(__name__, "data/technologies.json"))

        return cls(categories=obj['categories'], technologies=obj['technologies'])

    def _prepare_technology(self, technology):
        """
        Normalize technology data, preparing it for the detection phase.
        """
        # Ensure these keys' values are lists
        for key in ['url', 'html', 'script', 'implies']:
            try:
                value = technology[key]
            except KeyError:
                technology[key] = []
            else:
                if not isinstance(value, list):
                    technology[key] = [value]

        # Ensure these keys exist
        for key in ['headers', 'meta']:
            try:
                value = technology[key]
            except KeyError:
                technology[key] = {}

        # Ensure the 'meta' key is a dict
        obj = technology['meta']
        if not isinstance(obj, dict):
            technology['meta'] = {'generator': obj}

        # Ensure keys are lowercase
        for key in ['headers', 'meta']:
            obj = technology[key]
            technology[key] = {k.lower(): v for k, v in list(obj.items())}

        # Prepare regular expression patterns
        for key in ['url', 'html', 'script']:
            technology[key] = [self._prepare_pattern(pattern) for pattern in technology[key]]

        for key in ['headers', 'meta']:
            obj = technology[key]
            for name, pattern in list(obj.items()):
                obj[name] = self._prepare_pattern(obj[name])

    def _prepare_pattern(self, pattern):
        """
        Strip out key:value pairs from the pattern and compile the regular
        expression.
        """
        attrs = {}
        pattern = pattern.split('\\;')
        for index, expression in enumerate(pattern):
            if index == 0:
                attrs['string'] = expression
                try:
                    attrs['regex'] = re.compile(expression, re.I)
                except re.error as err:
                    warnings.warn(
                        "Caught '{error}' compiling regex: {regex}".format(
                            error=err, regex=pattern)
                    )
                    # regex that never matches:
                    # http://stackoverflow.com/a/1845097/413622
                    attrs['regex'] = re.compile(r'(?!x)x')
            else:
                attr = expression.split(':')
                if len(attr) > 1:
                    key = attr.pop(0)
                    attrs[str(key)] = ':'.join(attr)
        return attrs

    def _has_technology(self, technology, webpage):
        """
        Determine whether the web page matches the technology signature.
        """
        app = technology

        has_app = False
        # Search the easiest things first and save the full-text search of the
        # HTML for last

        for pattern in app['url']:
            if pattern['regex'].search(webpage.url):
                self._set_detected_app(app, 'url', pattern, webpage.url)

        for name, pattern in list(app['headers'].items()):
            if name in webpage.headers:
                content = webpage.headers[name]
                if pattern['regex'].search(content):
                    self._set_detected_app(app, 'headers', pattern, content, name)
                    has_app = True

        for pattern in technology['script']:
            for script in webpage.scripts:
                if pattern['regex'].search(script):
                    self._set_detected_app(app, 'script', pattern, script)
                    has_app = True

        for name, pattern in list(technology['meta'].items()):
            if name in webpage.meta:
                content = webpage.meta[name]
                if pattern['regex'].search(content):
                    self._set_detected_app(app, 'meta', pattern, content, name)
                    has_app = True

        for pattern in app['html']:
            if pattern['regex'].search(webpage.html):
                self._set_detected_app(app, 'html', pattern, webpage.html)
                has_app = True

        # Set total confidence
        if has_app:
            total = 0
            for index in app['confidence']:
                total += app['confidence'][index]
            app['confidenceTotal'] = total

        return has_app

    def _set_detected_app(self,app, app_type, pattern, value, key=''):
        """
        Store detected app.
        """
        app['detected'] = True

        # Set confidence level
        if key != '':
            key += ' '
        if 'confidence' not in app:
            app['confidence'] = {}
        if 'confidence' not in pattern:
            pattern['confidence'] = 100
        else:
            # Convert to int for easy adding later
            pattern['confidence'] = int(pattern['confidence'])
        app['confidence'][app_type + ' ' + key + pattern['string']] = pattern['confidence']

        # Dectect version number
        if 'version' in pattern:
            allmatches = re.findall(pattern['regex'], value)
            for i, matches in enumerate(allmatches):
                version = pattern['version']
                
                # Check for a string to avoid enumerating the string
                if isinstance(matches, str):
                    matches = [(matches)]
                for index, match in enumerate(matches):
                    # Parse ternary operator
                    ternary = re.search(re.compile('\\\\' + str(index + 1) + '\\?([^:]+):(.*)$', re.I), version)
                    if ternary and len(ternary.groups()) == 2 and ternary.group(1) is not None and ternary.group(2) is not None:
                        version = version.replace(ternary.group(0), ternary.group(1) if match != ''
                                                  else ternary.group(2))

                    # Replace back references
                    version = version.replace('\\' + str(index + 1), match)
                if version != '':
                    if 'versions' not in app:
                        app['versions'] = [version]
                    elif version not in app['versions']:
                        app['versions'].append(version)
            self._set_app_version(app)

    def _set_app_version(self, app):
        """
        Resolve version number (find the longest version number that contains all shorter detected version numbers).
        """
        if 'versions' not in app:
            return
                
        app['versions'] = sorted(app['versions'], key=self._cmp_to_key(self._sort_app_versions))

    def _get_implied_technologies(self, detected_technologies):
        """
        Get the set of technologies implied by `detected_technologies`.
        """
        def __get_implied_technologies(technologies):
            _implied_technologies = set()
            for tech in technologies:
                try:
                    _implied_technologies.update(set(self.technologies[tech]['implies']))
                except KeyError:
                    pass
            return _implied_technologies

        implied_technologies = __get_implied_technologies(detected_technologies)
        all_implied_technologies = set()

        # Descend recursively until we've found all implied technologies
        while not all_implied_technologies.issuperset(implied_technologies):
            all_implied_technologies.update(implied_technologies)
            implied_technologies = __get_implied_technologies(all_implied_technologies)

        return all_implied_technologies

    def get_categories(self, tech_name):
        """
        Returns a list of the categories for an technology name.
        """
        cat_nums = self.technologies.get(tech_name, {}).get("cats", [])
        cat_names = [self.categories.get(str(cat_num), "").get("name", "")
                     for cat_num in cat_nums]

        return cat_names
        
    def get_versions(self, app_name):
        """
        Retuns a list of the discovered versions for an app name.
        """
        return [] if 'versions' not in self.technologies[app_name] else self.technologies[app_name]['versions']

    def get_confidence(self, app_name):
        """
        Returns the total confidence for an app name.
        """
        return [] if 'confidenceTotal' not in self.technologies[app_name] else self.technologies[app_name]['confidenceTotal']

    def analyze(self, webpage):
        """
        Return a list of technologylications that can be detected on the web page.
        """
        detected_technologies = set()

        for tech_name, technology in list(self.technologies.items()):
            if self._has_technology(technology, webpage):
                detected_technologies.add(tech_name)

        detected_technologies |= self._get_implied_technologies(detected_technologies)

        return detected_technologies

    def analyze_with_versions(self, webpage):
        """
        Return a list of applications and versions that can be detected on the web page.
        """
        detected_apps = self.analyze(webpage)
        versioned_apps = {}

        for app_name in detected_apps:
            versions = self.get_versions(app_name)
            versioned_apps[app_name] = {"versions": versions}

        return versioned_apps

    def analyze_with_categories(self, webpage):
        """
        Return a list of technologies and categories that can be detected on the web page.
        """
        detected_technologies = self.analyze(webpage)
        categorised_technologies = {}

        for tech_name in detected_technologies:
            cat_names = self.get_categories(tech_name)
            categorised_technologies[tech_name] = {"categories": cat_names}

        return categorised_technologies

    def analyze_with_versions_and_categories(self, webpage):
        versioned_apps = self.analyze_with_versions(webpage)
        versioned_and_categorised_apps = versioned_apps

        for app_name in versioned_apps:
            cat_names = self.get_categories(app_name)
            versioned_and_categorised_apps[app_name]["categories"] = cat_names

        return versioned_and_categorised_apps

    def _sort_app_versions(self, version_a, version_b):
        return len(version_a) - len(version_b)

    def _cmp_to_key(self, mycmp):
        """
        Convert a cmp= function into a key= function
        """

        # https://docs.python.org/3/howto/sorting.html
        class CmpToKey:
            def __init__(self, obj, *args):
                self.obj = obj
            def __lt__(self, other):
                return mycmp(self.obj, other.obj) < 0
            def __gt__(self, other):
                return mycmp(self.obj, other.obj) > 0
            def __eq__(self, other):
                return mycmp(self.obj, other.obj) == 0
            def __le__(self, other):
                return mycmp(self.obj, other.obj) <= 0
            def __ge__(self, other):
                return mycmp(self.obj, other.obj) >= 0
            def __ne__(self, other):
                return mycmp(self.obj, other.obj) != 0

        return CmpToKey<|MERGE_RESOLUTION|>--- conflicted
+++ resolved
@@ -128,13 +128,8 @@
 
         response : aiohttp.ClientResponse¶ object
         """
-<<<<<<< HEAD
         html = await response.text() 
         return cls(str(response.url), html=html, headers=response.headers)
-=======
-        html = await response.text()
-        return cls(response.url, html=html, headers=response.headers)
->>>>>>> 992d7865
 
 
 class Wappalyzer:
