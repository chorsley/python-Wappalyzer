--- conflicted
+++ resolved
@@ -21,11 +21,7 @@
         analyzer = Wappalyzer.latest()
 
         print(analyzer.categories)
-<<<<<<< HEAD
-        self.assertEquals(analyzer.categories['1'], 'cms')
-=======
         self.assertEquals(analyzer.categories['1'], 'CMS')
->>>>>>> 6397db17
         self.assertIn('Apache', analyzer.apps)
 
     def test_analyze_no_apps(self):
